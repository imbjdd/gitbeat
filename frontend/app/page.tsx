--- conflicted
+++ resolved
@@ -2,11 +2,8 @@
 
 import { useState, useEffect, useRef } from "react";
 import { Play, Pause, ArrowUp, Music } from "lucide-react";
-<<<<<<< HEAD
 import { analyzeGitHubRepository, RepositoryAnalysis } from "@/lib/github-analysis";
-=======
 import { useSunoPolling } from "@/lib/hooks/useSunoPolling";
->>>>>>> c0ceca2f
 
 interface Song {
   id: string;
@@ -44,13 +41,11 @@
   const [currentTime, setCurrentTime] = useState(0);
   const [duration, setDuration] = useState(0);
   const [isPlaying, setIsPlaying] = useState(false);
-<<<<<<< HEAD
   const [activeTab, setActiveTab] = useState<'beats' | 'repo'>('beats');
   const [githubRepoUrl, setGithubRepoUrl] = useState("");
   const [repoData, setRepoData] = useState<RepositoryAnalysis | null>(null);
   const [repoLoading, setRepoLoading] = useState(false);
   const [aiAnalyzing, setAiAnalyzing] = useState(false);
-=======
   const [dustAnalysis, setDustAnalysis] = useState<string>("");
   const [isAnalyzing, setIsAnalyzing] = useState(false);
   const [isGenerating, setIsGenerating] = useState(false);
@@ -95,7 +90,6 @@
       alert(`Music generation failed: ${error}`);
     }
   });
->>>>>>> c0ceca2f
 
   // Fetch songs on component mount
   useEffect(() => {
@@ -353,30 +347,6 @@
           <h1 className="text-2xl font-bold bg-gradient-to-r from-cyan-400 to-violet-400 bg-clip-text text-transparent hover:from-orange-400 hover:to-fuchsia-400 transition-all duration-500 cursor-pointer drop-shadow-[0_0_15px_rgba(34,211,238,0.6)]">gitbeat 🎧</h1>
         </div>
 
-<<<<<<< HEAD
-        {/* Tab Navigation */}
-        <div className="flex justify-center mb-8">
-          <div className="flex bg-slate-800 rounded-lg p-1 border border-slate-600">
-            <button
-              onClick={() => setActiveTab('beats')}
-              className={`px-6 py-2 rounded-md font-medium transition-all duration-300 hover:cursor-pointer ${
-                activeTab === 'beats'
-                  ? 'bg-emerald-300 text-black shadow-lg shadow-emerald-300/50'
-                  : 'text-slate-400 hover:text-white hover:bg-slate-700'
-              }`}
-            >
-              Beats
-            </button>
-            <button
-              onClick={() => setActiveTab('repo')}
-              className={`px-6 py-2 rounded-md font-medium transition-all duration-300 hover:cursor-pointer ${
-                activeTab === 'repo'
-                  ? 'bg-yellow-200 text-black shadow-lg shadow-yellow-200/50'
-                  : 'text-slate-400 hover:text-white hover:bg-slate-700'
-              }`}
-            >
-              Repository Analysis
-=======
         {/* Dust Analysis Section */}
         <div className="my-12 p-6 bg-slate-900 rounded-lg border border-slate-700">
           <div className="text-center mb-6">
@@ -531,19 +501,198 @@
               className="px-6 py-3 bg-pink-500 text-white font-semibold rounded-md hover:bg-pink-600 hover:scale-105 transition-all duration-300 shadow-[0_0_20px_rgba(236,72,153,0.4)] disabled:opacity-50 disabled:cursor-not-allowed"
             >
               {isGenerating ? 'Generating...' : 'Generate'}
->>>>>>> c0ceca2f
             </button>
           </div>
         </div>
 
-<<<<<<< HEAD
+        {/* Dust Analysis Section */}
+        <div className="my-12 p-6 bg-slate-900 rounded-lg border border-slate-700">
+          <div className="text-center mb-6">
+            <h2 className="text-2xl font-bold mb-2 bg-violet-300 bg-clip-text text-transparent drop-shadow-[0_0_10px_rgba(139,92,246,0.6)]">Analyze Repository with AI</h2>
+            <p className="text-slate-400 text-sm">Get AI insights about any GitHub repository</p>
+          </div>
+          
+          <div className="max-w-2xl mx-auto flex gap-3">
+            <input
+              type="url"
+              placeholder="https://github.com/username/repository"
+              className="flex-1 px-4 py-3 bg-slate-800 border border-slate-600 rounded-md text-white placeholder-slate-400 focus:outline-none focus:border-violet-400 focus:shadow-lg focus:shadow-violet-400/50 hover:bg-slate-700 transition-all duration-300"
+              id="dustRepoInput"
+            />
+            <button
+              onClick={async () => {
+                const input = document.getElementById('dustRepoInput') as HTMLInputElement;
+                const repoUrl = input.value.trim();
+                if (!repoUrl) return;
+                
+                setIsAnalyzing(true);
+                try {
+                  const response = await fetch('/api/dust/conversation', {
+                    method: 'POST',
+                    headers: { 'Content-Type': 'application/json' },
+                    body: JSON.stringify({
+                      message: `Analyze this repository: ${repoUrl}`,
+                      github_repo: repoUrl
+                    })
+                  });
+                  
+                  const data = await response.json();
+                  if (data.error) {
+                    alert(`Error: ${data.error}`);
+                  } else {
+                    setDustAnalysis(data.content || "");
+                    alert(`Analysis complete! View at: ${data.conversationUrl}`);
+                  }
+                } catch {
+                  alert('Error analyzing repository');
+                } finally {
+                  setIsAnalyzing(false);
+                }
+              }}
+              disabled={isAnalyzing}
+              className="px-6 py-3 bg-violet-500 text-white font-semibold rounded-md hover:bg-violet-600 hover:scale-105 transition-all duration-300 shadow-[0_0_20px_rgba(139,92,246,0.4)] disabled:opacity-50 disabled:cursor-not-allowed"
+            >
+              {isAnalyzing ? 'Analyzing...' : 'Analyze'}
+            </button>
+          </div>
+        </div>
+
+        {/* Display Dust Analysis Result */}
+        {dustAnalysis && (
+          <div className="my-12 p-6 bg-slate-900 rounded-lg border border-violet-500/30">
+            <div className="mb-4">
+              <h3 className="text-lg font-bold text-violet-300 mb-2">Repository Analysis</h3>
+              <div className="bg-slate-800 p-4 rounded-md max-h-60 overflow-y-auto">
+                <pre className="text-sm text-slate-300 whitespace-pre-wrap">{dustAnalysis}</pre>
+              </div>
+            </div>
+            <button
+              onClick={async () => {
+                if (!dustAnalysis) return;
+                
+                setIsGenerating(true);
+                try {
+                  const response = await fetch('/api/suno/generate', {
+                    method: 'POST',
+                    headers: { 'Content-Type': 'application/json' },
+                    body: JSON.stringify({
+                      prompt: `${dustAnalysis} - Create a song with vocals about this repository`,
+                      style: "Electronic",
+                      title: "Repository Beat",
+                      model: "V5",
+                      instrumental: false
+                    })
+                  });
+                  
+                  const data = await response.json();
+                  if (data.error) {
+                    alert(`Error: ${data.error}`);
+                  } else if (data.data?.taskId) {
+                    // Start polling for the result
+                    sunoPolling.startPolling(data.data.taskId);
+                    alert('Music generation started! You will be notified when it completes.');
+                  } else {
+                    alert('Music generation started but no task ID received');
+                  }
+                } catch {
+                  alert('Error generating music');
+                } finally {
+                  setIsGenerating(false);
+                }
+              }}
+              disabled={isGenerating || sunoPolling.isPolling}
+              className="w-full px-6 py-3 bg-pink-500 text-white font-semibold rounded-md hover:bg-pink-600 hover:scale-105 transition-all duration-300 shadow-[0_0_20px_rgba(236,72,153,0.4)] disabled:opacity-50 disabled:cursor-not-allowed"
+            >
+              {isGenerating ? 'Starting Generation...' : sunoPolling.isPolling ? sunoPolling.progress : '🎵 Generate Music from Analysis'}
+            </button>
+          </div>
+        )}
+
+        {/* Suno Music Generation Section */}
+        <div className="my-12 p-6 bg-slate-900 rounded-lg border border-slate-700">
+          <div className="text-center mb-6">
+            <h2 className="text-2xl font-bold mb-2 bg-pink-300 bg-clip-text text-transparent drop-shadow-[0_0_10px_rgba(236,72,153,0.6)]">Generate Music with AI</h2>
+            <p className="text-slate-400 text-sm">Create music from text prompts using Suno AI</p>
+          </div>
+          
+          <div className="max-w-2xl mx-auto flex gap-3">
+            <input
+              type="text"
+              placeholder="A calm and relaxing piano track with soft melodies"
+              className="flex-1 px-4 py-3 bg-slate-800 border border-slate-600 rounded-md text-white placeholder-slate-400 focus:outline-none focus:border-pink-400 focus:shadow-lg focus:shadow-pink-400/50 hover:bg-slate-700 transition-all duration-300"
+              id="sunoPromptInput"
+            />
+            <button
+              onClick={async () => {
+                const input = document.getElementById('sunoPromptInput') as HTMLInputElement;
+                const prompt = input.value.trim();
+                if (!prompt) return;
+                
+                setIsGenerating(true);
+                try {
+                  const response = await fetch('/api/suno/generate', {
+                    method: 'POST',
+                    headers: { 'Content-Type': 'application/json' },
+                    body: JSON.stringify({
+                      prompt,
+                      style: "Electronic",
+                      title: "AI Generated Beat"
+                    })
+                  });
+                  
+                  const data = await response.json();
+                  if (data.error) {
+                    alert(`Error: ${data.error}`);
+                  } else if (data.data?.taskId) {
+                    alert(`Music generation started! Task ID: ${data.data.taskId}. Check back in a few minutes.`);
+                    input.value = ''; // Clear the input
+                  } else {
+                    alert('Music generation started but no task ID received');
+                  }
+                } catch {
+                  alert('Error generating music');
+                } finally {
+                  setIsGenerating(false);
+                }
+              }}
+              disabled={isGenerating}
+              className="px-6 py-3 bg-pink-500 text-white font-semibold rounded-md hover:bg-pink-600 hover:scale-105 transition-all duration-300 shadow-[0_0_20px_rgba(236,72,153,0.4)] disabled:opacity-50 disabled:cursor-not-allowed"
+            >
+              {isGenerating ? 'Generating...' : 'Generate'}
+            </button>
+          </div>
+        </div>
+
+        {/* Tab Navigation */}
+        <div className="flex justify-center mb-8">
+          <div className="flex bg-slate-800 rounded-lg p-1 border border-slate-600">
+            <button
+              onClick={() => setActiveTab('beats')}
+              className={`px-6 py-2 rounded-md font-medium transition-all duration-300 hover:cursor-pointer ${
+                activeTab === 'beats'
+                  ? 'bg-emerald-300 text-black shadow-lg shadow-emerald-300/50'
+                  : 'text-slate-400 hover:text-white hover:bg-slate-700'
+              }`}
+            >
+              Beats
+            </button>
+            <button
+              onClick={() => setActiveTab('repo')}
+              className={`px-6 py-2 rounded-md font-medium transition-all duration-300 hover:cursor-pointer ${
+                activeTab === 'repo'
+                  ? 'bg-yellow-200 text-black shadow-lg shadow-yellow-200/50'
+                  : 'text-slate-400 hover:text-white hover:bg-slate-700'
+              }`}
+            >
+              Repository Analysis
+            </button>
+          </div>
+        </div>
+
         {/* Tab Content */}
         {activeTab === 'beats' ? (
           <>
             {/* Song Upload Section */}
-=======
-        {/* Song Upload Section */}
->>>>>>> c0ceca2f
         <div className="my-24">
           <div className="text-center mb-6">
             <h2 className="text-5xl font-bold mb-2 bg-emerald-300 bg-clip-text text-transparent drop-shadow-[0_0_10px_rgba(16,185,129,0.6)] flex items-center justify-center gap-3">Turn your GitHub repo into <span className="bg-emerald-300 text-black px-2 py-1 rounded">beats</span> <Music className="text-emerald-300 drop-shadow-[0_0_15px_rgba(110,231,183,0.8)]" size={48} /></h2>
