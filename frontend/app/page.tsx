--- conflicted
+++ resolved
@@ -50,7 +50,6 @@
   const [isAnalyzing, setIsAnalyzing] = useState(false);
   const [isGenerating, setIsGenerating] = useState(false);
   const [analysisTone, setAnalysisTone] = useState<'fun' | 'serious'>('fun');
-<<<<<<< HEAD
   const [urlError, setUrlError] = useState<string>("");
   const [loadingText, setLoadingText] = useState("Analyzing");
 
@@ -78,9 +77,6 @@
       return () => clearInterval(interval);
     }
   }, [isAnalyzing, repoLoading, aiAnalyzing]);
-=======
-  const hasGeneratedMusicRef = useRef(false);
->>>>>>> 2634fbe5
 
   // Suno polling hook for music generation
   const sunoPolling = useSunoPolling({
