--- conflicted
+++ resolved
@@ -1,8 +1,4 @@
-<<<<<<< HEAD
-import { Play, Pause, ArrowUp, Music, Clock } from "lucide-react";
-=======
-import { Play, Pause, ArrowUp, Share2, Download } from "lucide-react";
->>>>>>> 170cc6a2
+import { Play, Pause, ArrowUp, Music, Clock, Share2, Download } from "lucide-react";
 import { Song } from './types';
 import { useState } from 'react';
 import Toast from './Toast';
